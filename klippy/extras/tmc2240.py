--- conflicted
+++ resolved
@@ -248,23 +248,15 @@
 SignedFields = ["cur_a", "cur_b", "sgt", "pwm_scale_auto", "offset_sin90"]
 
 FieldFormatters = dict(tmc2130.FieldFormatters)
-<<<<<<< HEAD
 FieldFormatters.update(
     {
         "s2vsa": (lambda v: "1(ShortToSupply_A!)" if v else ""),
         "s2vsb": (lambda v: "1(ShortToSupply_B!)" if v else ""),
         "adc_temp": (lambda v: "0x%04x(%.1fC)" % (v, ((v - 2038) / 7.7))),
+        "adc_vsupply": (lambda v: "0x%04x(%.3fV)" % (v, v * 0.009732)),
+        "adc_ain": (lambda v: "0x%04x(%.3fmV)" % (v, v * 0.3052)),
     }
 )
-=======
-FieldFormatters.update({
-    "s2vsa":            (lambda v: "1(ShortToSupply_A!)" if v else ""),
-    "s2vsb":            (lambda v: "1(ShortToSupply_B!)" if v else ""),
-    "adc_temp":         (lambda v: "0x%04x(%.1fC)" % (v, ((v - 2038) / 7.7))),
-    "adc_vsupply":      (lambda v: "0x%04x(%.3fV)" % (v, v * 0.009732)),
-    "adc_ain":          (lambda v: "0x%04x(%.3fmV)" % (v, v * 0.3052)),
-})
->>>>>>> 5e280680
 
 
 ######################################################################
