# SX1509 Extra
#
# Copyright (C) 2018  Florian Heilmann <Florian.Heilmann@gmx.net>
#
# This file may be distributed under the terms of the GNU GPLv3 license.
import pins
from . import bus

# Word registers
REG_RESET = 0x7D
REG_CLOCK = 0x1E
REG_MISC = 0x1F
REG_DIR = 0x0E
REG_DATA = 0x10
REG_PULLUP = 0x06
REG_PULLDOWN = 0x08
REG_INPUT_DISABLE = 0x00
REG_ANALOG_DRIVER_ENABLE = 0x20


# Byte registers
REG_I_ON = [
    0x2A,
    0x2D,
    0x30,
    0x33,
    0x36,
    0x3B,
    0x40,
    0x45,
    0x4A,
    0x4D,
    0x50,
    0x53,
    0x56,
    0x5B,
    0x5F,
    0x65,
]


class SX1509(object):
    def __init__(self, config):
        self._printer = config.get_printer()
        self._name = config.get_name().split()[1]
        self._i2c = bus.MCU_I2C_from_config(config, default_speed=400000)
        self._ppins = self._printer.lookup_object("pins")
        self._ppins.register_chip("sx1509_" + self._name, self)
        self._mcu = self._i2c.get_mcu()
        self._mcu.register_config_callback(self._build_config)
        self._oid = self._i2c.get_oid()
        self._last_clock = 0
        # Set up registers default values
        self.reg_dict = {
            REG_DIR: 0xFFFF,
            REG_DATA: 0,
            REG_PULLUP: 0,
            REG_PULLDOWN: 0,
            REG_INPUT_DISABLE: 0,
            REG_ANALOG_DRIVER_ENABLE: 0,
        }
        self.reg_i_on_dict = {reg: 0 for reg in REG_I_ON}

    def _build_config(self):
        # Reset the chip
        self._mcu.add_config_cmd(
            "i2c_write oid=%d data=%02x%02x" % (self._oid, REG_RESET, 0x12)
        )
        self._mcu.add_config_cmd(
            "i2c_write oid=%d data=%02x%02x" % (self._oid, REG_RESET, 0x34)
        )
        # Enable Oscillator
        self._mcu.add_config_cmd(
            "i2c_modify_bits oid=%d reg=%02x"
            " clear_set_bits=%02x%02x" % (self._oid, REG_CLOCK, 0, (1 << 6))
        )
        # Setup Clock Divider
        self._mcu.add_config_cmd(
            "i2c_modify_bits oid=%d reg=%02x"
            " clear_set_bits=%02x%02x" % (self._oid, REG_MISC, 0, (1 << 4))
        )
        # Transfer all regs with their initial cached state
        for _reg, _data in self.reg_dict.items():
            self._mcu.add_config_cmd(
                "i2c_write oid=%d data=%02x%04x" % (self._oid, _reg, _data),
                is_init=True,
            )

    def setup_pin(self, pin_type, pin_params):
        if pin_type == "digital_out" and pin_params["pin"][0:4] == "PIN_":
            return SX1509_digital_out(self, pin_params)
        elif pin_type == "pwm" and pin_params["pin"][0:4] == "PIN_":
            return SX1509_pwm(self, pin_params)
        raise pins.error(
            "Wrong pin or incompatible type: %s with type %s! "
            % (pin_params["pin"][0:4], pin_type)
        )

    def get_mcu(self):
        return self._mcu

    def get_oid(self):
        return self._oid

    def clear_bits_in_register(self, reg, bitmask):
        if reg in self.reg_dict:
            self.reg_dict[reg] &= ~(bitmask)
        elif reg in self.reg_i_on_dict:
            self.reg_i_on_dict[reg] &= ~(bitmask)

    def set_bits_in_register(self, reg, bitmask):
        if reg in self.reg_dict:
            self.reg_dict[reg] |= bitmask
        elif reg in self.reg_i_on_dict:
            self.reg_i_on_dict[reg] |= bitmask

    def set_register(self, reg, value):
        if reg in self.reg_dict:
            self.reg_dict[reg] = value
        elif reg in self.reg_i_on_dict:
            self.reg_i_on_dict[reg] = value

    def send_register(self, reg, print_time):
        data = [reg & 0xFF]
        if reg in self.reg_dict:
            # Word
            data += [
                (self.reg_dict[reg] >> 8) & 0xFF,
                self.reg_dict[reg] & 0xFF,
            ]
        elif reg in self.reg_i_on_dict:
            # Byte
            data += [self.reg_i_on_dict[reg] & 0xFF]
        clock = self._mcu.print_time_to_clock(print_time)
        self._i2c.i2c_write(data, minclock=self._last_clock, reqclock=clock)
        self._last_clock = clock


class SX1509_digital_out(object):
    def __init__(self, sx1509, pin_params):
        self._sx1509 = sx1509
        self._mcu = sx1509.get_mcu()
        self._sxpin = int(pin_params["pin"].split("_")[1])
        self._bitmask = 1 << self._sxpin
        self._pin = pin_params["pin"]
        self._invert = pin_params["invert"]
        self._mcu.register_config_callback(self._build_config)
        self._start_value = self._shutdown_value = self._invert
<<<<<<< HEAD
        self._is_static = False
        self._max_duration = 2.0
=======
        self._max_duration = 2.
>>>>>>> 600e89ae
        self._set_cmd = self._clear_cmd = None
        # Set direction to output
        self._sx1509.clear_bits_in_register(REG_DIR, self._bitmask)

    def _build_config(self):
        if self._max_duration:
            raise pins.error("SX1509 pins are not suitable for heaters")

    def get_mcu(self):
        return self._mcu

    def setup_max_duration(self, max_duration):
        self._max_duration = max_duration
<<<<<<< HEAD

    def setup_start_value(self, start_value, shutdown_value, is_static=False):
        if is_static and start_value != shutdown_value:
            raise pins.error("Static pin can not have shutdown value")
=======
    def setup_start_value(self, start_value, shutdown_value):
>>>>>>> 600e89ae
        self._start_value = (not not start_value) ^ self._invert
        self._shutdown_value = self._invert
        # We need to set the start value here so the register is
        # updated before the SX1509 class writes it.
        if self._start_value:
            self._sx1509.set_bits_in_register(REG_DATA, self._bitmask)
        else:
            self._sx1509.clear_bits_in_register(REG_DATA, self._bitmask)

    def set_digital(self, print_time, value):
        if int(value) ^ self._invert:
            self._sx1509.set_bits_in_register(REG_DATA, self._bitmask)
        else:
            self._sx1509.clear_bits_in_register(REG_DATA, self._bitmask)
        self._sx1509.send_register(REG_DATA, print_time)

    def set_pwm(self, print_time, value, cycle_time=None):
        self.set_digital(print_time, value >= 0.5)


class SX1509_pwm(object):
    def __init__(self, sx1509, pin_params):
        self._sx1509 = sx1509
        self._mcu = sx1509.get_mcu()
        self._sxpin = int(pin_params["pin"].split("_")[1])
        self._bitmask = 1 << self._sxpin
        self._i_on_reg = REG_I_ON[self._sxpin]
        self._pin = pin_params["pin"]
        self._invert = pin_params["invert"]
        self._mcu.register_config_callback(self._build_config)
        self._start_value = self._shutdown_value = float(self._invert)
<<<<<<< HEAD
        self._is_static = False
        self._max_duration = 2.0
=======
        self._max_duration = 2.
>>>>>>> 600e89ae
        self._hardware_pwm = False
        self._pwm_max = 0.0
        self._set_cmd = None
        self._cycle_time = 0.0
        # Set required registers
        self._sx1509.set_bits_in_register(REG_INPUT_DISABLE, self._bitmask)
        self._sx1509.clear_bits_in_register(REG_PULLUP, self._bitmask)
        self._sx1509.clear_bits_in_register(REG_DIR, self._bitmask)
        self._sx1509.set_bits_in_register(
            REG_ANALOG_DRIVER_ENABLE, self._bitmask
        )
        self._sx1509.clear_bits_in_register(REG_DATA, self._bitmask)

    def _build_config(self):
        if not self._hardware_pwm:
            raise pins.error("SX1509_pwm must have hardware_pwm enabled")
        if self._max_duration:
            raise pins.error("SX1509 pins are not suitable for heaters")
        # Send initial value
        self._sx1509.set_register(
            self._i_on_reg, ~int(255 * self._start_value) & 0xFF
        )
        self._mcu.add_config_cmd(
            "i2c_write oid=%d data=%02x%02x"
            % (
                self._sx1509.get_oid(),
                self._i_on_reg,
                self._sx1509.reg_i_on_dict[self._i_on_reg],
            ),
            is_init=True,
        )

    def get_mcu(self):
        return self._mcu

    def setup_max_duration(self, max_duration):
        self._max_duration = max_duration

    def setup_cycle_time(self, cycle_time, hardware_pwm=False):
        self._cycle_time = cycle_time
        self._hardware_pwm = hardware_pwm
<<<<<<< HEAD

    def setup_start_value(self, start_value, shutdown_value, is_static=False):
        if is_static and start_value != shutdown_value:
            raise pins.error("Static pin can not have shutdown value")
        if self._invert:
            start_value = 1.0 - start_value
            shutdown_value = 1.0 - shutdown_value
        self._start_value = max(0.0, min(1.0, start_value))
        self._shutdown_value = max(0.0, min(1.0, shutdown_value))
        self._is_static = is_static

    def set_pwm(self, print_time, value, cycle_time=None):
        self._sx1509.set_register(
            self._i_on_reg,
            ~int(255 * value) if not self._invert else int(255 * value) & 0xFF,
        )
=======
    def setup_start_value(self, start_value, shutdown_value):
        if self._invert:
            start_value = 1. - start_value
            shutdown_value = 1. - shutdown_value
        self._start_value = max(0., min(1., start_value))
        self._shutdown_value = max(0., min(1., shutdown_value))
    def set_pwm(self, print_time, value):
        self._sx1509.set_register(self._i_on_reg, ~int(255 * value)
                                  if not self._invert
                                  else int(255 * value) & 0xFF)
>>>>>>> 600e89ae
        self._sx1509.send_register(self._i_on_reg, print_time)


def load_config_prefix(config):
    return SX1509(config)<|MERGE_RESOLUTION|>--- conflicted
+++ resolved
@@ -146,12 +146,7 @@
         self._invert = pin_params["invert"]
         self._mcu.register_config_callback(self._build_config)
         self._start_value = self._shutdown_value = self._invert
-<<<<<<< HEAD
-        self._is_static = False
         self._max_duration = 2.0
-=======
-        self._max_duration = 2.
->>>>>>> 600e89ae
         self._set_cmd = self._clear_cmd = None
         # Set direction to output
         self._sx1509.clear_bits_in_register(REG_DIR, self._bitmask)
@@ -165,14 +160,8 @@
 
     def setup_max_duration(self, max_duration):
         self._max_duration = max_duration
-<<<<<<< HEAD
-
-    def setup_start_value(self, start_value, shutdown_value, is_static=False):
-        if is_static and start_value != shutdown_value:
-            raise pins.error("Static pin can not have shutdown value")
-=======
+
     def setup_start_value(self, start_value, shutdown_value):
->>>>>>> 600e89ae
         self._start_value = (not not start_value) ^ self._invert
         self._shutdown_value = self._invert
         # We need to set the start value here so the register is
@@ -204,12 +193,7 @@
         self._invert = pin_params["invert"]
         self._mcu.register_config_callback(self._build_config)
         self._start_value = self._shutdown_value = float(self._invert)
-<<<<<<< HEAD
-        self._is_static = False
         self._max_duration = 2.0
-=======
-        self._max_duration = 2.
->>>>>>> 600e89ae
         self._hardware_pwm = False
         self._pwm_max = 0.0
         self._set_cmd = None
@@ -251,35 +235,19 @@
     def setup_cycle_time(self, cycle_time, hardware_pwm=False):
         self._cycle_time = cycle_time
         self._hardware_pwm = hardware_pwm
-<<<<<<< HEAD
-
-    def setup_start_value(self, start_value, shutdown_value, is_static=False):
-        if is_static and start_value != shutdown_value:
-            raise pins.error("Static pin can not have shutdown value")
+
+    def setup_start_value(self, start_value, shutdown_value):
         if self._invert:
             start_value = 1.0 - start_value
             shutdown_value = 1.0 - shutdown_value
         self._start_value = max(0.0, min(1.0, start_value))
         self._shutdown_value = max(0.0, min(1.0, shutdown_value))
-        self._is_static = is_static
-
-    def set_pwm(self, print_time, value, cycle_time=None):
+
+    def set_pwm(self, print_time, value):
         self._sx1509.set_register(
             self._i_on_reg,
             ~int(255 * value) if not self._invert else int(255 * value) & 0xFF,
         )
-=======
-    def setup_start_value(self, start_value, shutdown_value):
-        if self._invert:
-            start_value = 1. - start_value
-            shutdown_value = 1. - shutdown_value
-        self._start_value = max(0., min(1., start_value))
-        self._shutdown_value = max(0., min(1., shutdown_value))
-    def set_pwm(self, print_time, value):
-        self._sx1509.set_register(self._i_on_reg, ~int(255 * value)
-                                  if not self._invert
-                                  else int(255 * value) & 0xFF)
->>>>>>> 600e89ae
         self._sx1509.send_register(self._i_on_reg, print_time)
 
 
